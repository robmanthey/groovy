--- conflicted
+++ resolved
@@ -41,9 +41,6 @@
     indy |= rootProject.hasProperty('indy') && (Boolean.valueOf(rootProject.indy))
 
     // set the groovy runtime system property to ensure forked junit test will get the indy flag properly
-<<<<<<< HEAD
-    if (indy) System.setProperty('groovy.target.indy', 'true')
-=======
     if (indy) {
         System.setProperty(INDY_SYSTEM_PROP, 'true')
     } else {
@@ -51,7 +48,6 @@
             System.properties.remove(INDY_SYSTEM_PROP)
         }
     }
->>>>>>> b39a01c1
 
     indy && rootProject.indyCapable()
 }