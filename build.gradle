/*
 *  Licensed to the Apache Software Foundation (ASF) under one
 *  or more contributor license agreements.  See the NOTICE file
 *  distributed with this work for additional information
 *  regarding copyright ownership.  The ASF licenses this file
 *  to you under the Apache License, Version 2.0 (the
 *  "License"); you may not use this file except in compliance
 *  with the License.  You may obtain a copy of the License at
 *
 *    http://www.apache.org/licenses/LICENSE-2.0
 *
 *  Unless required by applicable law or agreed to in writing,
 *  software distributed under the License is distributed on an
 *  "AS IS" BASIS, WITHOUT WARRANTIES OR CONDITIONS OF ANY
 *  KIND, either express or implied.  See the License for the
 *  specific language governing permissions and limitations
 *  under the License.
 */

buildscript {
    repositories {
        jcenter()
        maven {
            name 'Bintray Asciidoctor repo'
            url 'http://dl.bintray.com/content/aalmiray/asciidoctor'
        }
        maven{
            name 'Bintray Javadoc Hotfix repo'
            url 'http://dl.bintray.com/melix/gradle-javadoc-hotfix-plugin'
        }
        maven {
            url "https://plugins.gradle.org/m2/"
        }
        maven {
            url 'https://jitpack.io'
        }
    }

    dependencies {
        // using the old "classpath" style of plugins because the new one doesn't play well with multi-modules
        classpath 'org.asciidoctor:asciidoctor-gradle-plugin:1.5.2'
        classpath "org.jfrog.buildinfo:build-info-extractor-gradle:3.0.3"
        classpath 'me.champeau.gradle:gradle-javadoc-hotfix-plugin:0.1'
        //classpath 'me.champeau.gradle:japicmp-gradle-plugin:0.1.1'
        //classpath 'nl.javadude.gradle.plugins:license-gradle-plugin:0.11.0'
        classpath "gradle.plugin.org.nosphere.apache:creadur-rat-gradle:0.1.3"
        classpath "gradle.plugin.com.github.jk1:gradle-license-report:0.3.2"

        classpath "com.github.danielsun1106:antlr4-gradle-plugin:v0.1.2"
    }
}

plugins {
    id 'com.gradle.build-scan' version '1.6'
    id 'me.champeau.buildscan-recipes' version '0.1.7'
}

buildScan {
    licenseAgreementUrl = 'https://gradle.com/terms-of-service'
    licenseAgree = 'yes'
    publishAlways()
    recipe 'git-commit', baseUrl: 'https://github.com/apache/groovy/tree'
    recipe 'teamcity', baseUrl: 'https://ci.groovy-lang.org', guest: 'true'
    recipes 'git-status', 'gc-stats', 'teamcity', 'travis-ci'
}

apply from: 'gradle/filter.gradle'
apply from: 'gradle/indy.gradle'
apply from: 'gradle/publish.gradle'
apply plugin: 'javadocHotfix'
apply plugin: "com.github.jk1.dependency-license-report"

File javaHome = new File(System.getProperty('java.home'))
logger.lifecycle "Using Java from $javaHome (version ${System.getProperty('java.version')})"
indyBanner()

// TODO use antlr plugin
//apply plugin: 'antlr'

allprojects {
    apply plugin: 'java'

    buildDir = 'target'
    sourceCompatibility = 1.8
    targetCompatibility = 1.8

    group = 'org.codehaus.groovy'
    version = groovyVersion
    repositories {
        jcenter()
        maven { url 'http://dl.bintray.com/melix/thirdparty-apache' } // openbeans
    }

    apply plugin: 'groovy'
    apply from: "${rootProject.projectDir}/gradle/indy.gradle"
    if (JavaVersion.current().java7Compatible) {
        apply from: "${rootProject.projectDir}/gradle/asciidoctor.gradle"
    }
}

// todo: use the conventional "resources" directory for classpath resources
task(copyResources, type: Copy) {
    destinationDir = file("$buildDir/classes")
    // text files requiring filtering
    into('main') {
        from('src/main')
        include('**/*.txt', '**/*.xml', '**/*.properties', '**/*.html')
        filter(rootProject.propertiesFilter, org.apache.tools.ant.filters.ReplaceTokens)
    }
    // other resources
    into('main') {
        from 'src/main'
        include('**/*.png', '**/*.gif', '**/*.ico', '**/*.css')
    }
}
compileJava.dependsOn(copyResources)
task(copyTestResources, type: Copy)
        .from('src/test')
        .into("$buildDir/classes/test")
        .include('**/*.txt', '**/*.xml', '**/*.properties', '**/*.png', '**/*.html', '**/*.gif', '**/*.ico', '**/*.css')
compileTestJava.dependsOn(copyTestResources)

task sourceJar(type: Jar) {
    classifier = 'sources'
    from 'src/main'
}

subprojects {
    task sourceJar(type: Jar) {
        classifier = 'sources'
        from sourceSets.main.allSource
    }
}

repositories {
    // todo Some repos are needed only for some configs. Declare them just for the configuration once Gradle allows this.
    maven { url 'http://repository.jboss.org/nexus/content/groups/m2-release-proxy' } // examples, tools
    maven { url 'http://repo.bodar.com' } // tools - jarjar
}

// todo do we need compile and runtime scope for examples?
configurations {
    compilerCompile
    tools
    examplesCompile.extendsFrom compile
    examplesRuntime.extendsFrom examplesCompile
    antlr
    spec
}

ext {
    antVersion = '1.9.9'
    asmVersion = '6.0_ALPHA'
    antlrVersion = '2.7.7'
    bridgerVersion = '1.1.Final'
    coberturaVersion = '1.9.4.1'
    commonsCliVersion = '1.4'
    commonsHttpClientVersion = '3.1'
    eclipseOsgiVersion = '3.9.1-v20140110-1610'
    gparsVersion = '1.2.1'
    gradleVersion = '3.3'
    ivyVersion = '2.4.0'
    jansiVersion = '1.13'
    jarjarVersion = '1.4.1'
    jlineVersion = '2.14.2'
    jmockVersion = '1.2.0'
    logbackVersion = '1.1.7'
    log4jVersion = '1.2.17'
    log4j2Version = '2.8'
    luceneVersion = '4.7.2'
    openbeansVersion = '1.0'
    openejbVersion = '1.0'
    qdoxVersion = '1.12.1'
    slf4jVersion = '1.7.21'
    xmlunitVersion = '1.6'
    xstreamVersion = '1.4.9'
<<<<<<< HEAD
    spockVersion = '1.0-groovy-2.4'
    antlr4Version = '4.6.0.3'
=======
    spockVersion = '1.1-groovy-2.4-SNAPSHOT' // supports 3.0
>>>>>>> fb1f14a3
    isReleaseVersion = !groovyVersion.toLowerCase().endsWith("snapshot")
}

dependencies {
    compile "antlr:antlr:$antlrVersion"
    compile "org.ow2.asm:asm:$asmVersion"
    compile "org.ow2.asm:asm-analysis:$asmVersion"
    compile "org.ow2.asm:asm-commons:$asmVersion"
    compile "org.ow2.asm:asm-tree:$asmVersion"
    compile "org.ow2.asm:asm-util:$asmVersion"

    compile "commons-cli:commons-cli:$commonsCliVersion"
    compile "org.apache.ant:ant:$antVersion"
    compile("com.thoughtworks.xstream:xstream:$xstreamVersion") {
        exclude(group: 'xpp3', module: 'xpp3_min')
        exclude(group: 'junit', module: 'junit')
        exclude(group: 'jmock', module: 'jmock')
        exclude(group: 'xmlpull', module: 'xmlpull')
    }
    compile "com.googlecode:openbeans:$openbeansVersion"
    compile "org.fusesource.jansi:jansi:$jansiVersion"
    compile("org.apache.ivy:ivy:$ivyVersion") {
        transitive = false
    }
    compile files("${buildDir}/generated-classes")

    runtime("org.codehaus.gpars:gpars:$gparsVersion") {
        exclude(group: 'org.codehaus.groovy', module: 'groovy-all')
    }
    testCompile "jmock:jmock:$jmockVersion"
    testCompile "jmock:jmock-cglib:$jmockVersion"
    testCompile "xmlunit:xmlunit:$xmlunitVersion"
    testCompile "ch.qos.logback:logback-classic:$logbackVersion"
    testCompile "log4j:log4j:$log4jVersion"
    testCompile "org.apache.logging.log4j:log4j-core:$log4j2Version"
    testCompile "org.slf4j:jcl-over-slf4j:$slf4jVersion"
    testCompile "com.thoughtworks.qdox:qdox:$qdoxVersion"

    tools "com.googlecode.jarjar:jarjar:$jarjarVersion"
    tools "org.jboss.bridger:bridger:$bridgerVersion"

    tools("net.sourceforge.cobertura:cobertura:$coberturaVersion") {
        exclude(module: 'asm')
        exclude(module: 'asm')
        exclude(module: 'ant')
    }
    tools "org.ow2.asm:asm-all:$asmVersion"
    tools "com.thoughtworks.qdox:qdox:$qdoxVersion"

    examplesCompile project(':groovy-test')
    examplesCompile project(':groovy-swing')

    examplesCompile "org.apache.lucene:lucene-core:$luceneVersion"
    examplesCompile "org.apache.lucene:lucene-analyzers-common:$luceneVersion"
    examplesCompile "org.apache.lucene:lucene-queryparser:$luceneVersion"
    examplesCompile "org.eclipse:osgi:$eclipseOsgiVersion"
    examplesRuntime("commons-httpclient:commons-httpclient:$commonsHttpClientVersion") {
        exclude(module: 'junit')
        exclude(module: 'commons-logging')
        exclude(module: 'commons-codec')
    }
    examplesRuntime("openejb:openejb-loader:$openejbVersion") {
        exclude(module: 'log4j')
        exclude(module: 'openejb-core')
        exclude(module: 'geronimo-jta_1.0.1B_spec')
        exclude(module: 'geronimo-servlet_2.4_spec')
        exclude(module: 'geronimo-ejb_2.1_spec')
        exclude(module: 'geronimo-j2ee-connector_1.5_spec')
    }

// TODO use antlr plugin
//    antlr "antlr:antlr:$antlrVersion"
    antlr "org.apache.ant:ant-antlr:$antVersion"

    testCompile project(':groovy-ant')
    testCompile project(':groovy-test')
    testCompile project(':groovy-macro')
}

ext.generatedDirectory = "${buildDir}/generated-sources"

sourceSets {
    main {
        java {
            srcDirs = [
                    'src/main',
                    "$generatedDirectory/src/main"
            ]
            fileTree('src/main/groovy/ui').matching {
                exclude 'GroovyMain.java', 'GroovySocketServer.java'
            }.visit { details ->
                exclude "groovy/ui/$details.path"
            }
        }
        groovy {
            srcDirs = [
                    'src/main',
                    "$generatedDirectory/src/main"
            ]
        }
        resources {
            srcDirs = ['src/main', 'src/tools', 'src/resources']
            include 'META-INF/services/*',
                    'META-INF/groovy-release-info.properties',
                    'groovy/grape/*.xml',
                    'groovy/ui/*.properties',
                    'groovy/ui/**/*.png',
                    'groovy/inspect/swingui/AstBrowserProperties.groovy',
                    'org/codehaus/groovy/tools/shell/**/*.properties',
                    'org/codehaus/groovy/tools/shell/**/*.xml',
                    'org/codehaus/groovy/tools/groovydoc/gstringTemplates/**/*.*',
                    'org/codehaus/groovy/tools/groovy.ico'
        }
    }
    test {
        groovy {
            srcDirs = ['src/test']
        }
        resources {
            srcDirs = ['src/test-resources']
        }
    }
    tools {
        compileClasspath = sourceSets.main.runtimeClasspath + configurations.tools
        runtimeClasspath = output + compileClasspath
    }
    examples {
        groovy {
            srcDirs = ['src/examples']
        }
        resources {
            srcDirs = ['src/examples']
        }
        compileClasspath = configurations.examplesRuntime + sourceSets.main.output + project(':groovy-xml').sourceSets.main.output
    }
}

apply from: 'subprojects/groovy-parser-antlr4/build.gradle'

// make sure examples can be compiled, even if we don't run them
// todo: reorganize examples so that we can run them too
check {
    dependsOn examplesClasses
}

// remove this from config once GRADLE-854 is fixed.
processResources.doLast {
    copy {
        from('src/main') {
            include 'groovy/inspect/swingui/AstBrowserProperties.groovy',
                    'org/codehaus/groovy/tools/groovydoc/gstringTemplates/GroovyDocTemplateInfo.java'
        }
        into sourceSets.main.output.classesDir
    }
}

tasks.withType(Jar) {
    doFirst {
        ant.java(classname:'org.jboss.bridger.Bridger', classpath: rootProject.configurations.tools.asPath, outputproperty: 'stdout') {
            arg(value: "${sourceSets.main.output.classesDir.canonicalPath}/org/codehaus/groovy/runtime/DefaultGroovyMethods.class")
        }
        ant.echo('Bridger: ' + ant.properties.stdout)
    }
}

task ensureGrammars {
    description = 'Ensure all the Antlr generated files are up to date.'
    ext.antlrDirectory = "$projectDir/src/main/org/codehaus/groovy/antlr"
    ext.groovyParserDirectory = "$ext.antlrDirectory/parser"
    ext.javaParserDirectory = "$ext.antlrDirectory/java"
    ext.genPath = "$generatedDirectory/src/main/org/codehaus/groovy/antlr"
    ext.groovyOutDir = "$ext.genPath/parser"
    ext.javaOutDir = "$ext.genPath/java"
    inputs.dir(antlrDirectory)
    outputs.dir(groovyOutDir)
    outputs.dir(javaOutDir)
    doFirst {
        new File(groovyOutDir).mkdirs()
        new File(javaOutDir).mkdirs()
        ant {
            taskdef(name: 'antlr',
                    classname: 'org.apache.tools.ant.taskdefs.optional.ANTLR',
                    classpath: configurations.antlr.asPath)

            mkdir dir: ext.groovyParserDirectory
            antlr(target: "$ext.antlrDirectory/groovy.g", outputdirectory: ext.groovyOutDir) {
                classpath path: configurations.compile.asPath
            }
            antlr(target: "$ext.javaParserDirectory/java.g", outputdirectory: ext.javaOutDir) {
                classpath path: configurations.compile.asPath
            }
        }
    }
}

apply from: 'gradle/utils.gradle'
apply from: 'gradle/wrapper.gradle'

ext.modules = {
    subprojects
}

task dgmConverter(dependsOn:compileJava) {
    description = 'Generates DGM info file required for faster startup.'
    def classesDir = sourceSets.main.output.classesDir
    def classpath = files(classesDir, configurations.compile)

    //main = 'org.codehaus.groovy.tools.DgmConverter'
    //args = ['--info', classesDir.absolutePath]
    doFirst {
        file("$classesDir/META-INF").mkdirs()
        // we use ant.java because Gradle is a bit "too smart" with JavaExec
        // as it will invalidate the task if classpath changes, which will
        // happen once Groovy files are compiled
        ant.java(classname:'org.codehaus.groovy.tools.DgmConverter', classpath: classpath.asPath) {
            arg(value: '--info')
            arg(value: classesDir.absolutePath)
        }
    }
    inputs.files fileTree('src').include('**/*GroovyMethods.java')
    outputs.file file("${classesDir}/META-INF/dgminfo")
}

compileJava {
    dependsOn ensureGrammars
    options.fork(memoryMaximumSize: javacMain_mx)
}

    // Gradle classloading magic with Groovy will only work if it finds a *jar*
    // on classpath. This "bootstrap jar" contains the minimal compiler, without .groovy compiled files

task bootstrapJar {
    dependsOn compileJava, dgmConverter

    def destinationDir = file("$buildDir/bootstrap")
    def archiveName = "groovy-${version}-bootstrap.jar"
    ext.archivePath = file("$destinationDir/$archiveName")

    doLast {
        // we use ant.jar because Gradle is a bit "too smart" with JavaExec
        // as it will invalidate the task if classpath changes, which will
        // happen once Groovy files are compiled
        destinationDir.mkdirs()
        ant.jar(
                destfile: archivePath,
                basedir: file(sourceSets.main.output.classesDir)
        )
    }
    inputs.property('indy', useIndy())
    inputs.files sourceSets.main.allJava
    outputs.file archivePath
}

compileGroovy.dependsOn bootstrapJar

allprojects {

    tasks.withType(JavaCompile) {
        options.encoding = 'UTF-8'
    }

    tasks.withType(GroovyCompile) {
        groovyOptions.fork(memoryMaximumSize: groovycMain_mx)
        groovyOptions.encoding = 'UTF-8'
        groovyClasspath = files(
                rootProject.compileJava.classpath,
                rootProject.bootstrapJar.archivePath
        )

        classpath = classpath + groovyClasspath
    }

    if (useIndy()) {
        tasks.withType(GroovyCompile) {
            logger.info("Building ${project.name}:${name} with InvokeDynamic support activated")
            groovyOptions.optimizationOptions.indy = true
            sourceCompatibility = 1.8
            targetCompatibility = 1.8
        }
        tasks.withType(JavaCompile) {
            if (project.name=='performance') {
                sourceCompatibility = 1.8
                targetCompatibility = 1.8
            } else {
                sourceCompatibility = 1.8
                targetCompatibility = 1.8
            }
        }
        jar {
            classifier = 'indy'
        }
    }
}

compileTestGroovy {
    groovyOptions.fork(memoryMaximumSize: groovycTest_mx)
}

// TODO superfluous to check for JDK8 for Gradle version 3.2+ but leave for future?
task checkCompatibility {
    doLast {
        assert JavaVersion.current().java8Compatible
    }
}

if (!JavaVersion.current().java8Compatible) {
    logger.lifecycle '''
    **************************************** WARNING ********************************************
    ******   You are running the build with an older JDK. NEVER try to release with 1.6.   ******
    ******   You must use a JDK 1.8+ in order to compile all features of the language.     ******
    *********************************************************************************************
'''
}

apply from: 'gradle/test.gradle'
apply from: 'gradle/groovydoc.gradle'
apply from: 'gradle/docs.gradle'
apply from: 'gradle/assemble.gradle'
apply from: 'gradle/upload.gradle'
apply from: 'gradle/idea.gradle'
apply from: 'gradle/eclipse.gradle'
apply from: 'gradle/quality.gradle'
apply from: 'gradle/jdk9.gradle'

// If a local configuration file for tweaking the build is present, apply it
if (file('user.gradle').exists()) {
    apply from: 'user.gradle'
}

apply from: 'gradle/signing.gradle'

licenseReport {
    excludeGroups = [
            'com.googlecode', // openbeans has no pom but is ASLv2
            'org.multiverse'  // we never include this optional dependency of an optional dependency
    ]
}

// UNCOMMENT THE FOLLOWING TASKS IF YOU WANT TO RUN LICENSE CHECKING
//task licenseFormatCustom(type:nl.javadude.gradle.plugins.license.License) {
//    source = fileTree(dir:"src").include ("**/*.java",'**/*.groovy','**/*.html','**/*.css','**/*.xml','**/*.properties','**/*.properties')
//}
//
//task licenseFormatGradle(type:nl.javadude.gradle.plugins.license.License) {
//    source = files(fileTree(dir:projectDir).include('**/*.gradle'),fileTree('buildSrc').include('**/*.groovy'))
//}
//
//licenseFormat.dependsOn licenseFormatCustom
//licenseFormat.dependsOn licenseFormatGradle
//<|MERGE_RESOLUTION|>--- conflicted
+++ resolved
@@ -174,12 +174,8 @@
     slf4jVersion = '1.7.21'
     xmlunitVersion = '1.6'
     xstreamVersion = '1.4.9'
-<<<<<<< HEAD
-    spockVersion = '1.0-groovy-2.4'
+    spockVersion = '1.1-groovy-2.4-SNAPSHOT' // supports 3.0
     antlr4Version = '4.6.0.3'
-=======
-    spockVersion = '1.1-groovy-2.4-SNAPSHOT' // supports 3.0
->>>>>>> fb1f14a3
     isReleaseVersion = !groovyVersion.toLowerCase().endsWith("snapshot")
 }
 
